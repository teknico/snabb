module(...,package.seeall)

local zone = require("jit.zone")
local basic_apps = require("apps.basic.basic_apps")
local lib      = require("core.lib")
local register = require("lib.hardware.register")
local intel10g = require("apps.intel.intel10g")
local freelist = require("core.freelist")
local pci      = require("lib.hardware.pci")

local receive, transmit, full, empty = link.receive, link.transmit, link.full, link.empty
Intel82599 = {}
Intel82599.__index = Intel82599

driver = Intel82599

-- table pciaddr => {pf, vflist}
local devices = {}


local function firsthole(t)
   for i = 1, #t+1 do
      if t[i] == nil then
         return i
      end
   end
end


-- Create an Intel82599 App for the device with 'pciaddress'.
function Intel82599:new (arg)
   local conf = config.parse_app_arg(arg)

<<<<<<< HEAD
   pci.unbind_device_from_linux(args.pciaddr)

   if args.vmdq then
      if devices[args.pciaddr] == nil then
         devices[args.pciaddr] = {pf=intel10g.new_pf(args.pciaddr):open(), vflist={}}
=======
   if conf.vmdq then
      if devices[conf.pciaddr] == nil then
         devices[conf.pciaddr] = {pf=intel10g.new_pf(conf.pciaddr):open(), vflist={}}
>>>>>>> e705e400
      end
      local dev = devices[conf.pciaddr]
      local poolnum = firsthole(dev.vflist)-1
      local vf = dev.pf:new_vf(poolnum)
      dev.vflist[poolnum+1] = vf
      return setmetatable({dev=vf:open(conf)}, Intel82599)
   else
      local dev = intel10g.new_sf(conf.pciaddr)
         :open()
         :autonegotiate_sfi()
         :wait_linkup()
      if not dev then return null end
      return setmetatable({dev=dev, zone="intel"}, Intel82599)
   end
end

function Intel82599:stop()
   local close_pf = nil
   if self.dev.pf and devices[self.dev.pf.pciaddress] then
      local poolnum = self.dev.poolnum
      local pciaddress = self.dev.pf.pciaddress
      local dev = devices[pciaddress]
      if dev.vflist[poolnum+1] == self.dev then
         dev.vflist[poolnum+1] = nil
      end
      if next(dev.vflist) == nil then
         close_pf = devices[pciaddress].pf
         devices[pciaddress] = nil
      end
   end
   self.dev:close()
   if close_pf then
      close_pf:close()
   end
end

-- Allocate receive buffers from the given freelist.
function Intel82599:set_rx_buffer_freelist (fl)
   self.rx_buffer_freelist = fl
end

-- Pull in packets from the network and queue them on our 'tx' link.
function Intel82599:pull ()
   local l = self.output.tx
   if l == nil then return end
   self.dev:sync_receive()
   while not full(l) and self.dev:can_receive() do
      transmit(l, self.dev:receive())
   end
   self:add_receive_buffers()
end

function Intel82599:add_receive_buffers ()
   if self.rx_buffer_freelist == nil then
      -- Generic buffers
      while self.dev:can_add_receive_buffer() do
         self.dev:add_receive_buffer(buffer.allocate())
      end
   else
      -- Buffers from a special freelist
      local fl = self.rx_buffer_freelist
      while self.dev:can_add_receive_buffer() and freelist.nfree(fl) > 0 do
         local b = freelist.remove(fl)
         if b.size < 1024 then
            buffer.free(b)
            b = buffer.allocate()
         end
         self.dev:add_receive_buffer(b)
      end
   end
end

-- Push packets from our 'rx' link onto the network.
function Intel82599:push ()
   local l = self.input.rx
   if l == nil then return end
   while not empty(l) and self.dev:can_transmit() do
      do local p = receive(l)
	 self.dev:transmit(p)
	 packet.deref(p)
      end
   end
   self.dev:sync_transmit()
end

-- Report on relevant status and statistics.
function Intel82599:report ()
   print("report on intel device", self.dev.pciaddress or self.dev.pf.pciaddress)
   --register.dump(self.dev.r)
   register.dump(self.dev.s, true)
   if self.dev.rxstats then
      for name,v in pairs(self.dev:get_rxstats()) do
         io.write(string.format('%30s: %d\n', 'rx '..name, v))
      end
   end
   if self.dev.txstats then
      for name,v in pairs(self.dev:get_txstats()) do
         io.write(string.format('%30s: %d\n', 'tx '..name, v))
      end
   end
   register.dump({
      self.dev.r.TDH, self.dev.r.TDT,
      self.dev.r.RDH, self.dev.r.RDT,
      self.dev.r.AUTOC or self.dev.pf.r.AUTOC,
      self.dev.r.AUTOC2 or self.dev.pf.r.AUTOC2,
      self.dev.r.LINKS or self.dev.pf.r.LINKS,
      self.dev.r.LINKS2 or self.dev.pf.r.LINKS2,
   })
end

function selftest ()
   print("selftest: intel_app")

   local pcideva = os.getenv("SNABB_TEST_INTEL10G_PCIDEVA")
   local pcidevb = os.getenv("SNABB_TEST_INTEL10G_PCIDEVB")
   if not pcideva or not pcidevb then
      print("SNABB_TEST_INTEL10G_[PCIDEVA | PCIDEVB] was not set\nTest skipped")
      os.exit(engine.test_skipped_code)
   end

   zone('buffer') buffer.preallocate(100000) zone()

   mq_sw(pcideva)
   engine.main({duration = 1, report={showlinks=true, showapps=false}})
   do
      local a0Sends = engine.app_table.nicAm0.input.rx.stats.txpackets
      local a1Gets = engine.app_table.nicAm1.output.tx.stats.rxpackets
      if a1Gets < a0Sends/4
         or a1Gets > a0Sends*3/4
      then
         print ('wrong proportion of packets passed/discarded')
         os.exit(1)
      end
   end

   sq_sq(pcideva, pcidevb)
   engine.main({duration = 1, report={showlinks=true, showapps=false}})

   do
      local aSends = engine.app_table.nicA.input.rx.stats.txpackets
      local aGets = engine.app_table.nicA.output.tx.stats.rxpackets
      local bSends = engine.app_table.nicB.input.rx.stats.txpackets
      local bGets = engine.app_table.nicB.output.tx.stats.rxpackets

      if bGets < aSends/2
         or aGets < bSends/2
         or bGets < aGets/2
         or aGets < bGets/2
      then
         print ('not enought packets somewhere')
         os.exit (1)
      end
   end

   mq_sq(pcideva, pcidevb)
   engine.main({duration = 1, report={showlinks=true, showapps=false}})

   do
      local aSends = engine.app_table.nicAs.input.rx.stats.txpackets
      local b0Gets = engine.app_table.nicBm0.output.tx.stats.rxpackets
      local b1Gets = engine.app_table.nicBm1.output.tx.stats.rxpackets

      if b0Gets < b1Gets/2 or
         b1Gets < b0Gets/2 or
         b0Gets+b1Gets < aSends/2
      then
         print ('not enought packets somewhere')
         os.exit (1)
      end
   end
end

-- open two singlequeue drivers on both ends of the wire
function sq_sq(pcidevA, pcidevB)
   engine.configure(config.new())
   local c = config.new()
   print ('-------')
   print ('just send a lot of packets through the wire')
   config.app(c, 'source1', basic_apps.Source)
   config.app(c, 'source2', basic_apps.Source)
   config.app(c, 'nicA', Intel82599, {pciaddr=pcidevA})
   config.app(c, 'nicB', Intel82599, {pciaddr=pcidevB})
   config.app(c, 'sink', basic_apps.Sink)
   config.link(c, 'source1.out -> nicA.rx')
   config.link(c, 'source2.out -> nicB.rx')
   config.link(c, 'nicA.tx -> sink.in1')
   config.link(c, 'nicB.tx -> sink.in2')
   engine.configure(c)
end

-- one singlequeue driver and a multiqueue at the other end
function mq_sq(pcidevA, pcidevB)
   local d1 = lib.hexundump ([[
      52:54:00:02:02:02 52:54:00:01:01:01 08 00 45 00
      00 54 c3 cd 40 00 40 01 f3 23 c0 a8 01 66 c0 a8
      01 01 08 00 57 ea 61 1a 00 06 5c ba 16 53 00 00
      00 00 04 15 09 00 00 00 00 00 10 11 12 13 14 15
      16 17 18 19 1a 1b 1c 1d 1e 1f 20 21 22 23 24 25
      26 27 28 29 2a 2b 2c 2d 2e 2f 30 31 32 33 34 35
      36 37
   ]], 98)                  -- src: As    dst: Bm0
   local d2 = lib.hexundump ([[
      52:54:00:03:03:03 52:54:00:01:01:01 08 00 45 00
      00 54 c3 cd 40 00 40 01 f3 23 c0 a8 01 66 c0 a8
      01 01 08 00 57 ea 61 1a 00 06 5c ba 16 53 00 00
      00 00 04 15 09 00 00 00 00 00 10 11 12 13 14 15
      16 17 18 19 1a 1b 1c 1d 1e 1f 20 21 22 23 24 25
      26 27 28 29 2a 2b 2c 2d 2e 2f 30 31 32 33 34 35
      36 37
   ]], 98)                  -- src: As    dst: Bm1
   engine.configure(config.new())
   local c = config.new()
   config.app(c, 'source_ms', basic_apps.Join)
   config.app(c, 'repeater_ms', basic_apps.Repeater)
   config.app(c, 'nicAs', Intel82599,
              {-- Single App on NIC A
               pciaddr = pcidevA,
               macaddr = '52:54:00:01:01:01'})
   config.app(c, 'nicBm0', Intel82599,
              {-- first VF on NIC B
               pciaddr = pcidevB,
               vmdq = true,
               macaddr = '52:54:00:02:02:02'})
   config.app(c, 'nicBm1', Intel82599,
              {-- second VF on NIC B
               pciaddr = pcidevB,
               vmdq = true,
               macaddr = '52:54:00:03:03:03'})
   print ('-------')
   print ("Send a bunch of from the SF on NIC A to the VFs on NIC B")
   print ("half of them go to nicBm0 and nicBm0")
   config.app(c, 'sink_ms', basic_apps.Sink)
   config.link(c, 'source_ms.out -> repeater_ms.input')
   config.link(c, 'repeater_ms.output -> nicAs.rx')
   config.link(c, 'nicAs.tx -> sink_ms.in1')
   config.link(c, 'nicBm0.tx -> sink_ms.in2')
   config.link(c, 'nicBm1.tx -> sink_ms.in3')
   engine.configure(c)
   link.transmit(engine.app_table.source_ms.output.out, packet.from_data(d1))
   link.transmit(engine.app_table.source_ms.output.out, packet.from_data(d2))
end

-- one multiqueue driver with two apps and do switch stuff
function mq_sw(pcidevA)
   local d1 = lib.hexundump ([[
      52:54:00:02:02:02 52:54:00:01:01:01 08 00 45 00
      00 54 c3 cd 40 00 40 01 f3 23 c0 a8 01 66 c0 a8
      01 01 08 00 57 ea 61 1a 00 06 5c ba 16 53 00 00
      00 00 04 15 09 00 00 00 00 00 10 11 12 13 14 15
      16 17 18 19 1a 1b 1c 1d 1e 1f 20 21 22 23 24 25
      26 27 28 29 2a 2b 2c 2d 2e 2f 30 31 32 33 34 35
      36 37
   ]], 98)                  -- src: Am0    dst: Am1
   local d2 = lib.hexundump ([[
      52:54:00:03:03:03 52:54:00:01:01:01 08 00 45 00
      00 54 c3 cd 40 00 40 01 f3 23 c0 a8 01 66 c0 a8
      01 01 08 00 57 ea 61 1a 00 06 5c ba 16 53 00 00
      00 00 04 15 09 00 00 00 00 00 10 11 12 13 14 15
      16 17 18 19 1a 1b 1c 1d 1e 1f 20 21 22 23 24 25
      26 27 28 29 2a 2b 2c 2d 2e 2f 30 31 32 33 34 35
      36 37
   ]], 98)                  -- src: Am0    dst: ---
   engine.configure(config.new())
   local c = config.new()
   config.app(c, 'source_ms', basic_apps.Join)
   config.app(c, 'repeater_ms', basic_apps.Repeater)
   config.app(c, 'nicAm0', Intel82599,
              {-- first VF on NIC A
               pciaddr = pcidevA,
               vmdq = true,
               macaddr = '52:54:00:01:01:01'})
   config.app(c, 'nicAm1', Intel82599,
              {-- second VF on NIC A
               pciaddr = pcidevA,
               vmdq = true,
               macaddr = '52:54:00:02:02:02'})
   print ('-------')
   print ("Send a bunch of packets from Am0")
   print ("half of them go to nicAm1 and half go nowhere")
   config.app(c, 'sink_ms', basic_apps.Sink)
   config.link(c, 'source_ms.out -> repeater_ms.input')
   config.link(c, 'repeater_ms.output -> nicAm0.rx')
   config.link(c, 'nicAm0.tx -> sink_ms.in1')
   config.link(c, 'nicAm1.tx -> sink_ms.in2')
   engine.configure(c)
   link.transmit(engine.app_table.source_ms.output.out, packet.from_data(d1))
   link.transmit(engine.app_table.source_ms.output.out, packet.from_data(d2))
end<|MERGE_RESOLUTION|>--- conflicted
+++ resolved
@@ -31,17 +31,11 @@
 function Intel82599:new (arg)
    local conf = config.parse_app_arg(arg)
 
-<<<<<<< HEAD
    pci.unbind_device_from_linux(args.pciaddr)
 
-   if args.vmdq then
-      if devices[args.pciaddr] == nil then
-         devices[args.pciaddr] = {pf=intel10g.new_pf(args.pciaddr):open(), vflist={}}
-=======
    if conf.vmdq then
       if devices[conf.pciaddr] == nil then
          devices[conf.pciaddr] = {pf=intel10g.new_pf(conf.pciaddr):open(), vflist={}}
->>>>>>> e705e400
       end
       local dev = devices[conf.pciaddr]
       local poolnum = firsthole(dev.vflist)-1
