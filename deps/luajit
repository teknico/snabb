--- conflicted
+++ resolved
@@ -1,15 +1,6 @@
-<<<<<<< HEAD
-tree 1a5144fad04294d8361720cae1379ea2d9996702
-parent 60fb3fe2b2f91b9e6f053004fd1118891a3e885f
-author Mike Pall <mike> 1432564312 +0200
-committer Mike Pall <mike> 1432564312 +0200
-
-x64/LJ_GC64: Fix setmetatable().
-=======
 tree c5c6ef8d8db3c842d35ef314d5dba50d3835cdff
 parent 26b95a90f5f76f8a726ad0954f29781bec8ccc05
 author Mike Pall <mike> 1434148958 +0200
 committer Mike Pall <mike> 1434148958 +0200
 
-Disable table allocation bump optimization (for now).
->>>>>>> e52c77a2
+Disable table allocation bump optimization (for now).