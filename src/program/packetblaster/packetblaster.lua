-- Use of this source code is governed by the Apache 2.0 license; see COPYING.

module(..., package.seeall)

local engine    = require("core.app")
local timer     = require("core.timer")
local intel10g  = require("apps.intel.intel10g")
local lib       = require("core.lib")
local pci       = require("lib.hardware.pci")
local LoadGen   = require("apps.intel.loadgen").LoadGen
<<<<<<< HEAD
=======
local lib = require("core.lib")
local ffi = require("ffi")
local C = ffi.C

local usage = require("program.packetblaster.README_inc")
local usage_replay = require("program.packetblaster.replay.README_inc")
local usage_synth = require("program.packetblaster.synth.README_inc")

local long_opts = {
   duration     = "D",
   help         = "h",
   src          = "s",
   dst          = "d",
   sizes        = "S"
}

function run (args)
   local opt = {}
   local mode = table.remove(args, 1)
   local duration
   local c = config.new()
   function opt.D (arg) 
      duration = assert(tonumber(arg), "duration is not a number!")  
   end
   function opt.h (arg)
      if mode == 'replay' then print(usage_replay)
      elseif mode == 'synth' then print(usage_synth)
      else print(usage) end
      main.exit(1)
   end
   if mode == 'replay' and #args > 1 then
      args = lib.dogetopt(args, opt, "hD:", long_opts)
      local filename = table.remove(args, 1)
      config.app(c, "pcap", PcapReader, filename)
      config.app(c, "loop", basic_apps.Repeater)
      config.app(c, "source", basic_apps.Tee)
      config.link(c, "pcap.output -> loop.input")
      config.link(c, "loop.output -> source.input")
   elseif mode == 'synth' and #args >= 1 then
      local source
      local destination
      local sizes
      function opt.s (arg) source = arg end
      function opt.d (arg) destination = arg end
      function opt.S (arg)
         sizes = {}
	 for size in string.gmatch(arg, "%d+") do
	    sizes[#sizes+1] = tonumber(size)
	 end
      end
      
      args = lib.dogetopt(args, opt, "hD:s:d:S:", long_opts)
      config.app(c, "source", Synth, { sizes = sizes,
				       src = source,
				       dst = destination })
   else
      opt.h()
   end
   local patterns = args
   local nics = 0
   pci.scan_devices()
   for _,device in ipairs(pci.devices) do
      if is_device_suitable(device, patterns) then
         nics = nics + 1
         local name = "nic"..nics
         config.app(c, name, LoadGen, device.pciaddress)
         config.link(c, "source."..tostring(nics).."->"..name..".input")
      end
   end
   assert(nics > 0, "<PCI> matches no suitable devices.")
   engine.busywait = true
   engine.configure(c)
   local fn = function ()
                 print("Transmissions (last 1 sec):")
                 engine.report_apps()
              end
   local t = timer.new("report", fn, 1e9, 'repeating')
   timer.activate(t)
   if duration then engine.main({duration=duration})
   else             engine.main() end
end
>>>>>>> 0a2154d5

local function is_device_suitable (pcidev, patterns)
   if not pcidev.usable or pcidev.driver ~= 'apps.intel.intel_app' then
      return false
   end
   if #patterns == 0 then
      return true
   end
   for _, pattern in ipairs(patterns) do
      if pci.qualified(pcidev.pciaddress):gmatch(pattern)() then
         return true
      end
   end
end

function run_loadgen (c, patterns, duration)
  local nics = 0
  pci.scan_devices()
  for _,device in ipairs(pci.devices) do
    if is_device_suitable(device, patterns) then
      nics = nics + 1
      local name = "nic"..nics
      config.app(c, name, LoadGen, device.pciaddress)
      config.link(c, "source."..tostring(nics).."->"..name..".input")
    end
  end
  assert(nics > 0, "<PCI> matches no suitable devices.")
  engine.busywait = true
  intel10g.num_descriptors = 32*1024
  engine.configure(c)
  local fn = function ()
                print("Transmissions (last 1 sec):")
                engine.report_apps()
             end
  local t = timer.new("report", fn, 1e9, 'repeating')
  timer.activate(t)
  if duration then engine.main({duration=duration})
  else             engine.main() end
end
local function show_usage(exit_code)
  print(require("program.packetblaster.README_inc"))
  main.exit(exit_code)
end

function run(args)
  if #args == 0 then show_usage(1) end
  local command = string.gsub(table.remove(args, 1), "-", "_")
  local modname = ("program.packetblaster.%s.%s"):format(command, command)
  if not lib.have_module(modname) then
    show_usage(1)
  end
  require(modname).run(args)
end<|MERGE_RESOLUTION|>--- conflicted
+++ resolved
@@ -8,90 +8,6 @@
 local lib       = require("core.lib")
 local pci       = require("lib.hardware.pci")
 local LoadGen   = require("apps.intel.loadgen").LoadGen
-<<<<<<< HEAD
-=======
-local lib = require("core.lib")
-local ffi = require("ffi")
-local C = ffi.C
-
-local usage = require("program.packetblaster.README_inc")
-local usage_replay = require("program.packetblaster.replay.README_inc")
-local usage_synth = require("program.packetblaster.synth.README_inc")
-
-local long_opts = {
-   duration     = "D",
-   help         = "h",
-   src          = "s",
-   dst          = "d",
-   sizes        = "S"
-}
-
-function run (args)
-   local opt = {}
-   local mode = table.remove(args, 1)
-   local duration
-   local c = config.new()
-   function opt.D (arg) 
-      duration = assert(tonumber(arg), "duration is not a number!")  
-   end
-   function opt.h (arg)
-      if mode == 'replay' then print(usage_replay)
-      elseif mode == 'synth' then print(usage_synth)
-      else print(usage) end
-      main.exit(1)
-   end
-   if mode == 'replay' and #args > 1 then
-      args = lib.dogetopt(args, opt, "hD:", long_opts)
-      local filename = table.remove(args, 1)
-      config.app(c, "pcap", PcapReader, filename)
-      config.app(c, "loop", basic_apps.Repeater)
-      config.app(c, "source", basic_apps.Tee)
-      config.link(c, "pcap.output -> loop.input")
-      config.link(c, "loop.output -> source.input")
-   elseif mode == 'synth' and #args >= 1 then
-      local source
-      local destination
-      local sizes
-      function opt.s (arg) source = arg end
-      function opt.d (arg) destination = arg end
-      function opt.S (arg)
-         sizes = {}
-	 for size in string.gmatch(arg, "%d+") do
-	    sizes[#sizes+1] = tonumber(size)
-	 end
-      end
-      
-      args = lib.dogetopt(args, opt, "hD:s:d:S:", long_opts)
-      config.app(c, "source", Synth, { sizes = sizes,
-				       src = source,
-				       dst = destination })
-   else
-      opt.h()
-   end
-   local patterns = args
-   local nics = 0
-   pci.scan_devices()
-   for _,device in ipairs(pci.devices) do
-      if is_device_suitable(device, patterns) then
-         nics = nics + 1
-         local name = "nic"..nics
-         config.app(c, name, LoadGen, device.pciaddress)
-         config.link(c, "source."..tostring(nics).."->"..name..".input")
-      end
-   end
-   assert(nics > 0, "<PCI> matches no suitable devices.")
-   engine.busywait = true
-   engine.configure(c)
-   local fn = function ()
-                 print("Transmissions (last 1 sec):")
-                 engine.report_apps()
-              end
-   local t = timer.new("report", fn, 1e9, 'repeating')
-   timer.activate(t)
-   if duration then engine.main({duration=duration})
-   else             engine.main() end
-end
->>>>>>> 0a2154d5
 
 local function is_device_suitable (pcidev, patterns)
    if not pcidev.usable or pcidev.driver ~= 'apps.intel.intel_app' then
@@ -120,7 +36,6 @@
   end
   assert(nics > 0, "<PCI> matches no suitable devices.")
   engine.busywait = true
-  intel10g.num_descriptors = 32*1024
   engine.configure(c)
   local fn = function ()
                 print("Transmissions (last 1 sec):")
