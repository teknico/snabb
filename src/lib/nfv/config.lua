module(...,package.seeall)

local VhostUser = require("apps.vhost.vhost_user").VhostUser
local PacketFilter = require("apps.packet_filter.packet_filter").PacketFilter
local RateLimiter = require("apps.rate_limiter.rate_limiter").RateLimiter
local nd_light = require("apps.ipv6.nd_light")
local L2TPv3 = require("apps.keyed_ipv6_tunnel.tunnel").SimpleKeyedTunnel
<<<<<<< HEAD
local ns_responder = require("apps.ipv6.ns_responder")
local pci = require("lib.hardware.pci")
=======
>>>>>>> e705e400
local ffi = require("ffi")
local C = ffi.C
local lib = require("core.lib")

-- Return name of port in <port_config>.
function port_name (port_config)
   return port_config.port_id:gsub("-", "_")
end

-- Compile app configuration from <file> for <pciaddr> and vhost_user
-- <socket>. Returns configuration and zerocopy pairs.
function load (file, pciaddr, sockpath)
<<<<<<< HEAD
   local device_info = pci.device_info(pciaddr)
   if not device_info then
      print(format("could not find device information for PCI address %s", pciaddr))
      main.exit(1)
   end

   local ports = dofile(file)
=======
   local ports = lib.load_conf(file)
>>>>>>> e705e400
   local c = config.new()
   local zerocopy = {} -- {NIC->Virtio} app names to zerocopy link
   for _,t in ipairs(ports) do
      local vlan, mac_address = t.vlan, t.mac_address
      local name = port_name(t)
      local NIC = "NIC_"..name
      local Virtio = "Virtio_"..name
<<<<<<< HEAD
      config.app(c, NIC, require(device_info.driver).driver,
		 ([[{pciaddr = %q,
		     vmdq=true,
		     macaddr = %q,
		     vlan=%d}]]):format(pciaddr, mac_address, vlan))
      config.app(c, Virtio, VhostUser, {socket_path=sockpath:format(port_id)})
=======
      config.app(c, NIC, Intel82599, {pciaddr = pciaddr,
                                      vmdq = true,
                                      macaddr = mac_address,
                                      vlan = vlan})
      config.app(c, Virtio, VhostUser, {socket_path=sockpath:format(name)})
>>>>>>> e705e400
      local VM_rx, VM_tx = Virtio..".rx", Virtio..".tx"
      if t.ingress_filter then
         local Filter = "Filter_in_"..name
         config.app(c, Filter, PacketFilter, t.ingress_filter)
         config.link(c, Filter..".tx -> " .. VM_rx)
         VM_rx = Filter..".rx"
      end
      if t.egress_filter then
         local Filter = 'Filter_out_'..name
         config.app(c, Filter, PacketFilter, t.egress_filter)
         config.link(c, VM_tx..' -> '..Filter..'.rx')
         VM_tx = Filter..'.tx'
      end
      if t.tunnel and t.tunnel.type == "L2TPv3" then
         local Tunnel = "Tunnel_"..name
         local conf = {local_address = t.tunnel.local_ip,
                       remote_address = t.tunnel.remote_ip,
                       local_cookie = t.tunnel.local_cookie,
                       remote_cookie = t.tunnel.remote_cookie,
                       local_session = t.tunnel.session}
         config.app(c, Tunnel, L2TPv3, conf)
         -- Setup IPv6 neighbor discovery/solicitation responder.
         -- This will talk to our local gateway.
         local ND = "ND_"..name
         config.app(c, ND, nd_light,
                    {local_mac = mac_address,
                     local_ip = t.tunnel.local_ip,
                     next_hop = t.tunnel.next_hop})
         -- VM -> Tunnel -> ND <-> Network
         config.link(c, VM_tx.." -> "..Tunnel..".decapsulated")
         config.link(c, Tunnel..".encapsulated -> "..ND..".north")
         -- Network <-> ND -> Tunnel -> VM
         config.link(c, ND..".north -> "..Tunnel..".encapsulated")
         config.link(c, Tunnel..".decapsulated -> "..VM_rx)
         VM_rx, VM_tx = ND..".south", ND..".south"
      end
      if t.rx_police_gbps then
         local QoS = "QoS_"..name
         local rate = t.rx_police_gbps * 1e9 / 8
         config.app(c, QoS, RateLimiter, {rate = rate, bucket_capacity = rate})
         config.link(c, VM_tx.." -> "..QoS..".input")
         VM_tx = QoS..".output"
      end
      config.link(c, NIC..".tx -> "..VM_rx)
      config.link(c, VM_tx.." -> "..NIC..".rx")
      zerocopy[NIC] = Virtio
   end

   -- Return configuration c, and zerocopy pairs.
   return c, zerocopy
end

-- Apply configuration <c> to engine and reset <zerocopy> buffers.
function apply (c, zerocopy)
--   print(config.graphviz(c))
--   main.exit(0)
   engine.configure(c)
   for nic, virtio in pairs(zerocopy) do
      local n = engine.app_table[nic]
      local v = engine.app_table[virtio]
      n:set_rx_buffer_freelist(v:rx_buffers())
   end
end

function selftest ()
   print("selftest: lib.nfv.config")
   local pcideva = os.getenv("SNABB_TEST_INTEL10G_PCIDEVA")
   if not pcideva then
      print("SNABB_TEST_INTEL10G_PCIDEVA was not set\nTest skipped")
      os.exit(engine.test_skipped_code)
   end
   engine.log = true
   for i, confpath in ipairs({"test_fixtures/nfvconfig/switch_nic/x",
                              "test_fixtures/nfvconfig/switch_filter/x",
                              "test_fixtures/nfvconfig/switch_qos/x",
                              "test_fixtures/nfvconfig/switch_tunnel/x",
                              "test_fixtures/nfvconfig/scale_up/y",
                              "test_fixtures/nfvconfig/scale_up/x",
                              "test_fixtures/nfvconfig/scale_change/x",
                              "test_fixtures/nfvconfig/scale_change/y"})
   do
      print("testing:", confpath)
      apply(load(confpath, pcideva, "/dev/null"))
      engine.main({duration = 0.25})
   end
end<|MERGE_RESOLUTION|>--- conflicted
+++ resolved
@@ -5,11 +5,7 @@
 local RateLimiter = require("apps.rate_limiter.rate_limiter").RateLimiter
 local nd_light = require("apps.ipv6.nd_light")
 local L2TPv3 = require("apps.keyed_ipv6_tunnel.tunnel").SimpleKeyedTunnel
-<<<<<<< HEAD
-local ns_responder = require("apps.ipv6.ns_responder")
 local pci = require("lib.hardware.pci")
-=======
->>>>>>> e705e400
 local ffi = require("ffi")
 local C = ffi.C
 local lib = require("core.lib")
@@ -22,17 +18,13 @@
 -- Compile app configuration from <file> for <pciaddr> and vhost_user
 -- <socket>. Returns configuration and zerocopy pairs.
 function load (file, pciaddr, sockpath)
-<<<<<<< HEAD
    local device_info = pci.device_info(pciaddr)
    if not device_info then
       print(format("could not find device information for PCI address %s", pciaddr))
       main.exit(1)
    end
 
-   local ports = dofile(file)
-=======
    local ports = lib.load_conf(file)
->>>>>>> e705e400
    local c = config.new()
    local zerocopy = {} -- {NIC->Virtio} app names to zerocopy link
    for _,t in ipairs(ports) do
@@ -40,20 +32,12 @@
       local name = port_name(t)
       local NIC = "NIC_"..name
       local Virtio = "Virtio_"..name
-<<<<<<< HEAD
       config.app(c, NIC, require(device_info.driver).driver,
 		 ([[{pciaddr = %q,
 		     vmdq=true,
 		     macaddr = %q,
 		     vlan=%d}]]):format(pciaddr, mac_address, vlan))
-      config.app(c, Virtio, VhostUser, {socket_path=sockpath:format(port_id)})
-=======
-      config.app(c, NIC, Intel82599, {pciaddr = pciaddr,
-                                      vmdq = true,
-                                      macaddr = mac_address,
-                                      vlan = vlan})
       config.app(c, Virtio, VhostUser, {socket_path=sockpath:format(name)})
->>>>>>> e705e400
       local VM_rx, VM_tx = Virtio..".rx", Virtio..".tx"
       if t.ingress_filter then
          local Filter = "Filter_in_"..name
